/*
 * Copyright Terracotta, Inc.
 *
 * Licensed under the Apache License, Version 2.0 (the "License");
 * you may not use this file except in compliance with the License.
 * You may obtain a copy of the License at
 *
 *     http://www.apache.org/licenses/LICENSE-2.0
 *
 * Unless required by applicable law or agreed to in writing, software
 * distributed under the License is distributed on an "AS IS" BASIS,
 * WITHOUT WARRANTIES OR CONDITIONS OF ANY KIND, either express or implied.
 * See the License for the specific language governing permissions and
 * limitations under the License.
 */
package org.ehcache.clustered.server.offheap;

import java.nio.ByteBuffer;
import java.util.ArrayList;
import java.util.List;

import org.ehcache.clustered.common.internal.store.Chain;
import org.ehcache.clustered.common.internal.store.ServerStore;
<<<<<<< HEAD
import org.ehcache.clustered.server.KeySegmentMapper;
=======
import org.ehcache.clustered.server.EhcacheStateServiceImpl.ResourcePageSource;
>>>>>>> 19284f69
import org.ehcache.clustered.server.ServerStoreEvictionListener;
import org.terracotta.offheapstore.MapInternals;
import org.terracotta.offheapstore.exceptions.OversizeMappingException;
import org.terracotta.offheapstore.paging.PageSource;

import static org.terracotta.offheapstore.util.MemoryUnit.BYTES;
import static org.terracotta.offheapstore.util.MemoryUnit.KILOBYTES;
import static org.terracotta.offheapstore.util.MemoryUnit.MEGABYTES;

public class OffHeapServerStore implements ServerStore, MapInternals {

  private static final long MAX_PAGE_SIZE_IN_KB = KILOBYTES.convert(8, MEGABYTES);

  private final List<OffHeapChainMap<Long>> segments;
  private final KeySegmentMapper mapper;

<<<<<<< HEAD
  public OffHeapServerStore(PageSource source, KeySegmentMapper mapper) {
    this.mapper = mapper;
    segments = new ArrayList<OffHeapChainMap<Long>>(mapper.getSegments());
    for (int i = 0; i < mapper.getSegments(); i++) {
=======
  public OffHeapServerStore(ResourcePageSource source, int concurrency) {
    segments = new ArrayList<OffHeapChainMap<Long>>(concurrency);
    long maxSize = getMaxSize(source.getPool().getSize());

    for (int i = 0; i < concurrency; i++) {
      segments.add(new OffHeapChainMap<Long>(source, LongPortability.INSTANCE, KILOBYTES.toBytes(4), (int) KILOBYTES.toBytes(maxSize), false));
    }
  }

  OffHeapServerStore(PageSource source, int concurrency) {
    segments = new ArrayList<OffHeapChainMap<Long>>(concurrency);
    for (int i = 0; i < concurrency; i++) {
>>>>>>> 19284f69
      segments.add(new OffHeapChainMap<Long>(source, LongPortability.INSTANCE, KILOBYTES.toBytes(4), MEGABYTES.toBytes(8), false));
    }
  }

<<<<<<< HEAD
  public List<OffHeapChainMap<Long>> getSegments() {
    return segments;
=======
  static long getMaxSize(long poolSize) {
    long l = Long.highestOneBit(poolSize);
    long sizeInKb = KILOBYTES.convert(l, BYTES);
    long maxSize = sizeInKb >> 5;

    if (maxSize >= MAX_PAGE_SIZE_IN_KB) {
      maxSize = MAX_PAGE_SIZE_IN_KB;
    }
    return maxSize;
>>>>>>> 19284f69
  }

  public void setEvictionListener(final ServerStoreEvictionListener listener) {
    OffHeapChainMap.ChainMapEvictionListener<Long> chainMapEvictionListener = new OffHeapChainMap.ChainMapEvictionListener<Long>() {
      @Override
      public void onEviction(Long key) {
        listener.onEviction(key);
      }
    };
    for (OffHeapChainMap<Long> segment : segments) {
      segment.setEvictionListener(chainMapEvictionListener);
    }
  }

  @Override
  public Chain get(long key) {
    return segmentFor(key).get(key);
  }

  @Override
  public void append(long key, ByteBuffer payLoad) {
    try {
      segmentFor(key).append(key, payLoad);
    } catch (OversizeMappingException e) {
      if (handleOversizeMappingException(key)) {
        try {
          segmentFor(key).append(key, payLoad);
          return;
        } catch (OversizeMappingException ex) {
          //ignore
        }
      }

      writeLockAll();
      try {
        do {
          try {
            segmentFor(key).append(key, payLoad);
            return;
          } catch (OversizeMappingException ex) {
            e = ex;
          }
        } while (handleOversizeMappingException(key));
        throw e;
      } finally {
        writeUnlockAll();
      }
    }
  }

  @Override
  public Chain getAndAppend(long key, ByteBuffer payLoad) {
    try {
      return segmentFor(key).getAndAppend(key, payLoad);
    } catch (OversizeMappingException e) {
      if (handleOversizeMappingException(key)) {
        try {
          return segmentFor(key).getAndAppend(key, payLoad);
        } catch (OversizeMappingException ex) {
          //ignore
        }
      }

      writeLockAll();
      try {
        do {
          try {
            return segmentFor(key).getAndAppend(key, payLoad);
          } catch (OversizeMappingException ex) {
            e = ex;
          }
        } while (handleOversizeMappingException(key));
        throw e;
      } finally {
        writeUnlockAll();
      }
    }
  }

  @Override
  public void replaceAtHead(long key, Chain expect, Chain update) {
    try {
      segmentFor(key).replaceAtHead(key, expect, update);
    } catch (OversizeMappingException e) {
      if (handleOversizeMappingException(key)) {
        try {
          segmentFor(key).replaceAtHead(key, expect, update);
          return;
        } catch (OversizeMappingException ex) {
          //ignore
        }
      }

      writeLockAll();
      try {
        do {
          try {
            segmentFor(key).replaceAtHead(key, expect, update);
            return;
          } catch (OversizeMappingException ex) {
            e = ex;
          }
        } while (handleOversizeMappingException(key));
        throw e;
      } finally {
        writeUnlockAll();
      }
    }
  }

  public void put(long key, Chain chain) {
    try {
      segmentFor(key).put(key, chain);
    } catch (OversizeMappingException e) {
      if (handleOversizeMappingException(key)) {
        try {
          segmentFor(key).put(key, chain);
        } catch (OversizeMappingException ex) {
          //ignore
        }
      }

      writeLockAll();
      try {
        do {
          try {
            segmentFor(key).put(key, chain);
          } catch (OversizeMappingException ex) {
            e = ex;
          }
        } while (handleOversizeMappingException(key));
        throw e;
      } finally {
        writeUnlockAll();
      }
    }
  }


  @Override
  public void clear() {
    for (OffHeapChainMap<Long> segment : segments) {
      segment.clear();
    }
  }

  OffHeapChainMap<Long> segmentFor(long key) {
    return segments.get(mapper.getSegmentForKey(key));
  }

  private void writeLockAll() {
    for (OffHeapChainMap<Long> s : segments) {
      s.writeLock().lock();
    }
  }

  private void writeUnlockAll() {
    for (OffHeapChainMap<Long> s : segments) {
      s.writeLock().unlock();
    }
  }

  boolean handleOversizeMappingException(long hash) {
    boolean evicted = false;

    OffHeapChainMap<Long> target = segmentFor(hash);
    for (OffHeapChainMap<Long> s : segments) {
      if (s != target) {
        evicted |= s.shrink();
      }
    }

    return evicted;
  }

  public void close() {
    writeLockAll();
    try {
      clear();
      segments.clear();
    } finally {
      writeUnlockAll();
    }
  }

  // stats

  @Override
  public long getAllocatedMemory() {
    long total = 0L;
    for (MapInternals segment : segments) {
      total += segment.getAllocatedMemory();
    }
    return total;
  }

  @Override
  public long getOccupiedMemory() {
    long total = 0L;
    for (MapInternals segment : segments) {
      total += segment.getOccupiedMemory();
    }
    return total;
  }

  @Override
  public long getDataAllocatedMemory() {
    long total = 0L;
    for (MapInternals segment : segments) {
      total += segment.getDataAllocatedMemory();
    }
    return total;
  }

  @Override
  public long getDataOccupiedMemory() {
    long total = 0L;
    for (MapInternals segment : segments) {
      total += segment.getDataOccupiedMemory();
    }
    return total;
  }

  @Override
  public long getDataSize() {
    long total = 0L;
    for (MapInternals segment : segments) {
      total += segment.getDataSize();
    }
    return total;
  }

  @Override
  public long getSize() {
    long total = 0L;
    for (MapInternals segment : segments) {
      total += segment.getSize();
    }
    return total;
  }

  @Override
  public long getTableCapacity() {
    long total = 0L;
    for (MapInternals segment : segments) {
      total += segment.getTableCapacity();
    }
    return total;
  }

  @Override
  public long getUsedSlotCount() {
    long total = 0L;
    for (MapInternals segment : segments) {
      total += segment.getUsedSlotCount();
    }
    return total;
  }

  @Override
  public long getRemovedSlotCount() {
    long total = 0L;
    for (MapInternals segment : segments) {
      total += segment.getRemovedSlotCount();
    }
    return total;
  }

  @Override
  public int getReprobeLength() {
    int total = 0;
    for (MapInternals segment : segments) {
      total += segment.getReprobeLength();
    }
    return total;
  }

  @Override
  public long getVitalMemory() {
    long total = 0L;
    for (MapInternals segment : segments) {
      total += segment.getVitalMemory();
    }
    return total;
  }

  @Override
  public long getDataVitalMemory() {
    long total = 0L;
    for (MapInternals segment : segments) {
      total += segment.getDataVitalMemory();
    }
    return total;
  }

}<|MERGE_RESOLUTION|>--- conflicted
+++ resolved
@@ -21,12 +21,9 @@
 
 import org.ehcache.clustered.common.internal.store.Chain;
 import org.ehcache.clustered.common.internal.store.ServerStore;
-<<<<<<< HEAD
 import org.ehcache.clustered.server.KeySegmentMapper;
-=======
-import org.ehcache.clustered.server.EhcacheStateServiceImpl.ResourcePageSource;
->>>>>>> 19284f69
 import org.ehcache.clustered.server.ServerStoreEvictionListener;
+import org.ehcache.clustered.server.state.ResourcePageSource;
 import org.terracotta.offheapstore.MapInternals;
 import org.terracotta.offheapstore.exceptions.OversizeMappingException;
 import org.terracotta.offheapstore.paging.PageSource;
@@ -42,33 +39,29 @@
   private final List<OffHeapChainMap<Long>> segments;
   private final KeySegmentMapper mapper;
 
-<<<<<<< HEAD
-  public OffHeapServerStore(PageSource source, KeySegmentMapper mapper) {
+
+  OffHeapServerStore(PageSource source, KeySegmentMapper mapper) {
     this.mapper = mapper;
     segments = new ArrayList<OffHeapChainMap<Long>>(mapper.getSegments());
     for (int i = 0; i < mapper.getSegments(); i++) {
-=======
-  public OffHeapServerStore(ResourcePageSource source, int concurrency) {
-    segments = new ArrayList<OffHeapChainMap<Long>>(concurrency);
+      segments.add(new OffHeapChainMap<Long>(source, LongPortability.INSTANCE, KILOBYTES.toBytes(4), MEGABYTES.toBytes(8), false));
+    }
+  }
+
+  public OffHeapServerStore(ResourcePageSource source, KeySegmentMapper mapper) {
+    this.mapper = mapper;
+    segments = new ArrayList<OffHeapChainMap<Long>>(mapper.getSegments());
     long maxSize = getMaxSize(source.getPool().getSize());
 
-    for (int i = 0; i < concurrency; i++) {
+    for (int i = 0; i < mapper.getSegments(); i++) {
       segments.add(new OffHeapChainMap<Long>(source, LongPortability.INSTANCE, KILOBYTES.toBytes(4), (int) KILOBYTES.toBytes(maxSize), false));
     }
   }
 
-  OffHeapServerStore(PageSource source, int concurrency) {
-    segments = new ArrayList<OffHeapChainMap<Long>>(concurrency);
-    for (int i = 0; i < concurrency; i++) {
->>>>>>> 19284f69
-      segments.add(new OffHeapChainMap<Long>(source, LongPortability.INSTANCE, KILOBYTES.toBytes(4), MEGABYTES.toBytes(8), false));
-    }
-  }
-
-<<<<<<< HEAD
   public List<OffHeapChainMap<Long>> getSegments() {
     return segments;
-=======
+  }
+
   static long getMaxSize(long poolSize) {
     long l = Long.highestOneBit(poolSize);
     long sizeInKb = KILOBYTES.convert(l, BYTES);
@@ -78,7 +71,6 @@
       maxSize = MAX_PAGE_SIZE_IN_KB;
     }
     return maxSize;
->>>>>>> 19284f69
   }
 
   public void setEvictionListener(final ServerStoreEvictionListener listener) {
