--- conflicted
+++ resolved
@@ -16,15 +16,9 @@
 import scripts.*
 
 ext {
-<<<<<<< HEAD
   baseVersion = '3.1.0-SNAPSHOT'
-  offheapVersion = '2.2.1'
+  offheapVersion = '2.2.2'
   managementVersion = '2.5.0'
-=======
-  baseVersion = '3.0.0-SNAPSHOT'
-  offheapVersion = '2.2.2'
-  managementVersion = '2.3.0'
->>>>>>> 1a951fec
   statisticVersion = '1.1.0'
   jcacheVersion = '1.0.0'
   slf4jVersion = '1.7.7'
